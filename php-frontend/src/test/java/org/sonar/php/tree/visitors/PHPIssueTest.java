/*
 * SonarQube PHP Plugin
 * Copyright (C) 2010 SonarSource and Akram Ben Aissi
 * sonarqube@googlegroups.com
 *
 * This program is free software; you can redistribute it and/or
 * modify it under the terms of the GNU Lesser General Public
 * License as published by the Free Software Foundation; either
 * version 3 of the License, or (at your option) any later version.
 *
 * This program is distributed in the hope that it will be useful,
 * but WITHOUT ANY WARRANTY; without even the implied warranty of
 * MERCHANTABILITY or FITNESS FOR A PARTICULAR PURPOSE.  See the GNU
 * Lesser General Public License for more details.
 *
 * You should have received a copy of the GNU Lesser General Public
 * License along with this program; if not, write to the Free Software
 * Foundation, Inc., 51 Franklin Street, Fifth Floor, Boston, MA  02
 */
package org.sonar.php.tree.visitors;

import org.fest.assertions.Assertions;
import org.junit.Test;
import org.sonar.php.tree.impl.expression.NameIdentifierTreeImpl;
import org.sonar.php.tree.impl.lexical.InternalSyntaxToken;
import org.sonar.php.utils.DummyCheck;
import org.sonar.plugins.php.api.visitors.PHPCheck;

import java.util.Collections;

public class PHPIssueTest {

  private static final PHPCheck CHECK = new DummyCheck();
  @Test
  public void test_no_line() throws Exception {
    PHPIssue issue = new PHPIssue(CHECK, "message");

    Assertions.assertThat(issue.check()).isEqualTo(CHECK);
    Assertions.assertThat(issue.message()).isEqualTo("message");
    Assertions.assertThat(issue.line()).isEqualTo(0);
    Assertions.assertThat(issue.cost()).isNull();
  }

  @Test
  public void test_with_line() throws Exception {
    final int line = 7;
    PHPIssue issue = new PHPIssue(CHECK, "message").line(line);

    Assertions.assertThat(issue.check()).isEqualTo(CHECK);
    Assertions.assertThat(issue.message()).isEqualTo("message");
    Assertions.assertThat(issue.line()).isEqualTo(line);
    Assertions.assertThat(issue.cost()).isNull();
  }

  @Test
  public void test_with_line_and_cost() throws Exception {
    final int cost = 7;
    PHPIssue issue = new PHPIssue(CHECK, "message").cost(cost);

    Assertions.assertThat(issue.check()).isEqualTo(CHECK);
    Assertions.assertThat(issue.message()).isEqualTo("message");
    Assertions.assertThat(issue.line()).isEqualTo(0);
    Assertions.assertThat(issue.cost()).isEqualTo(cost);
  }

  @Test
  public void test_setting_line_from_tree() throws Exception {
    final int line = 3;
<<<<<<< HEAD
    NameIdentifierTreeImpl tree = new NameIdentifierTreeImpl(new InternalSyntaxToken(line, 1, "tree", Collections.EMPTY_LIST, 0, false, null));
    PHPIssue issue = new PHPIssue(CHECK, "message").tree(tree);
=======
    NameIdentifierTreeImpl tree = new NameIdentifierTreeImpl(new InternalSyntaxToken(line, 1, "tree", Collections.EMPTY_LIST, 0, false));
    PHPIssue issue = new PHPIssue("key", "message").tree(tree);
>>>>>>> 0d0dd226

    Assertions.assertThat(issue.check()).isEqualTo(CHECK);
    Assertions.assertThat(issue.message()).isEqualTo("message");
    Assertions.assertThat(issue.line()).isEqualTo(line);
    Assertions.assertThat(issue.cost()).isNull();
  }

}<|MERGE_RESOLUTION|>--- conflicted
+++ resolved
@@ -66,13 +66,8 @@
   @Test
   public void test_setting_line_from_tree() throws Exception {
     final int line = 3;
-<<<<<<< HEAD
-    NameIdentifierTreeImpl tree = new NameIdentifierTreeImpl(new InternalSyntaxToken(line, 1, "tree", Collections.EMPTY_LIST, 0, false, null));
+    NameIdentifierTreeImpl tree = new NameIdentifierTreeImpl(new InternalSyntaxToken(line, 1, "tree", Collections.EMPTY_LIST, 0, false));
     PHPIssue issue = new PHPIssue(CHECK, "message").tree(tree);
-=======
-    NameIdentifierTreeImpl tree = new NameIdentifierTreeImpl(new InternalSyntaxToken(line, 1, "tree", Collections.EMPTY_LIST, 0, false));
-    PHPIssue issue = new PHPIssue("key", "message").tree(tree);
->>>>>>> 0d0dd226
 
     Assertions.assertThat(issue.check()).isEqualTo(CHECK);
     Assertions.assertThat(issue.message()).isEqualTo("message");
